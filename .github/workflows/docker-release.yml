--- conflicted
+++ resolved
@@ -17,8 +17,7 @@
 
 jobs:
   build-and-push:
-<<<<<<< HEAD
-    runs-on: ubuntu-latest
+    runs-on: blacksmith-4vcpu-ubuntu-2404
     strategy:
       matrix:
         variant:
@@ -28,9 +27,6 @@
           - name: "GPU"
             stub: "-gpu"
             dockerfile: gpu.Dockerfile
-=======
-    runs-on: blacksmith-4vcpu-ubuntu-2404
->>>>>>> 82b82064
 
     permissions:
       actions: write # required by actions/cache to save new entries
