--- conflicted
+++ resolved
@@ -17,8 +17,7 @@
 
 jobs:
   build-and-push:
-<<<<<<< HEAD
-    runs-on: blacksmith-4vcpu-ubuntu-2404
+    runs-on: ubuntu-latest
     strategy:
       matrix:
         variant:
@@ -28,9 +27,6 @@
           - name: "GPU"
             stub: "-gpu"
             dockerfile: gpu.Dockerfile
-=======
-    runs-on: ubuntu-latest
->>>>>>> c751cb74
 
     permissions:
       actions: write # required by actions/cache to save new entries
